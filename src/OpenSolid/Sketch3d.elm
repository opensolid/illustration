--- conflicted
+++ resolved
@@ -35,10 +35,6 @@
 import OpenSolid.Point3d as Point3d exposing (Point3d)
 import OpenSolid.Surface3d as Surface3d
 import OpenSolid.Vector3d as Vector3d exposing (Vector3d)
-<<<<<<< HEAD
-=======
-import OpenSolid.WebGL.Camera as Camera exposing (Camera)
->>>>>>> 2d71ea86
 import WebGL
 import WebGL.Settings
 import WebGL.Settings.DepthTest
